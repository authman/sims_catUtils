--- conflicted
+++ resolved
@@ -97,7 +97,6 @@
         return error
 
 
-<<<<<<< HEAD
     def _magnitudeUncertaintyGetter(self, column_names, bandpassDict_name):
         """
         Generic getter for magnitude uncertainty columns.
@@ -149,8 +148,6 @@
                                                  'lsstBandpassDict')
 
 
-=======
->>>>>>> ef0fb35b
     def calculateVisibility(self, magFilter, m5, sigma=0.12):
         """
         Calculate the probability of detecting a particular source.
